--- conflicted
+++ resolved
@@ -228,11 +228,7 @@
     On the contrary the `-` on `emit_message` conveys that this capability is only accessible to the `Participant` class 
     itself (i.e., each `Participant` gets to decide if, when, and what messages to send).
 
-<<<<<<< HEAD
-#### `Vendor` and `Deployer` `Participant` Classes
-=======
 ### `Vendor` and `Deployer` `Participant` Classes
->>>>>>> 6282a3bd
 
 The presence of the `VendorParticipant` and `DeployerParticipant`
 classes---depicted as implementations of the `Participant` class---is
