# Vultron

Vultron is a research project to explore the creation of a federated, decentralized, and open source protocol for
coordinated vulnerability disclosure (CVD). It has grown out of the CERT/CC's decades of experience in coordinating
global response to software vulnerabilities. The goal is to create a protocol that can be used by any organization
to coordinate the disclosure of vulnerabilities in information processing systems (software, hardware, services, etc.),
and to build a community of interoperability across independent organizations processes and policies that can work
together to coordinate appropriate responses to vulnerabilities.

Vultron is a collection of ideas, models, code, and work in progress, and is not yet ready for production use.

## Background and related work

Vultron is a continuation of the [CERT/CC](https://www.sei.cmu.edu/about/divisions/cert/index.cfm)'s work on improving the coordination of vulnerability disclosure and response.
Our previous work in this area includes:

- The CERT Guide to Coordinated Vulnerability Disclosure
([Version 1.0](https://resources.sei.cmu.edu/library/asset-view.cfm?assetid=503330),
[Version 2.0](https://vuls.cert.org/confluence/display/CVD)
)
- Prioritizing Vulnerability Response: A Stakeholder-Specific Vulnerability Categorization (SSVC)
([Version 1.0](https://resources.sei.cmu.edu/library/asset-view.cfm?assetid=636379),
[Version 2.0](https://resources.sei.cmu.edu/library/asset-view.cfm?assetid=653459),
[github](https://github.com/CERTCC/SSVC)
)
- The Vulnerability Information and Coordination Environment (VINCE)
([blog post](https://insights.sei.cmu.edu/news/certcc-releases-vince-software-vulnerability-collaboration-platform/),
[github](https://github.com/CERTCC/VINCE)
)

- A variety of related research, including
  - [Cybersecurity Information Sharing: Analysing an Email Corpus of Coordinated Vulnerability Disclosure](https://www.research.ed.ac.uk/en/publications/cybersecurity-information-sharing-analysing-an-email-corpus-of-co)
  - [Historical Analysis of Exploit Availability Timelines](https://www.usenix.org/conference/cset20/presentation/householder)

More recently, the CERT/CC has been working towards formalizing this knowledge into a protocol for CVD.
This work began
with [A State-Based Model for Multi-Party Coordinated Vulnerability Disclosure (MPCVD)](https://resources.sei.cmu.edu/library/asset-view.cfm?assetid=735513),
which also appeared in an abridged form as [Are We Skillful or Just Lucky? Interpreting the Possible Histories of Vulnerability Disclosures](https://dl.acm.org/doi/10.1145/3477431)
in the ACM Journal _Digital Threats: Research and Practice_.
In 2022, we published a collection of [Coordinated Vulnerability Disclosure User Stories](https://resources.sei.cmu.edu/library/asset-view.cfm?assetid=886543)
derived from both our process modeling work and from the experience of building VINCE.
That same year, we published [Designing Vultron: A Protocol for Multi-Party Coordinated Vulnerability Disclosure (MPCVD)](https://resources.sei.cmu.edu/library/asset-view.cfm?assetid=887198),
which serves as the basis for the work contained in this repository.

<<<<<<< HEAD
# So what _is_ Vultron?
=======
## So what _is_ Vultron?
>>>>>>> 6282a3bd

Vultron is:

- A set of high-level processes representing the steps involved in coordinated vulnerability disclosure
- A formal protocol describing the interactions of those processes
- A set of behavior logic that can be implemented as either procedures for humans to follow or (in many cases) code that
  can perform actions in response to state changes in a case with minimal human input
- A minimal data model for what information is necessary to track participant status and the overall case status through
  the course of handling a CVD case

The above were all initially described in the
[Designing Vultron: A Protocol for Multi-Party Coordinated Vulnerability Disclosure (MPCVD)](https://resources.sei.cmu.edu/library/asset-view.cfm?assetid=887198) report.

In this repository, we are taking the first steps towards implementing the protocol and behavior logic described in that
report.
Currently, the work is focused on mapping the formal protocol onto the syntax and semantics of the [ActivityPub](https://www.w3.org/TR/activitypub/)
protocol.
Examples of our first steps in that direction can be found in [doc/examples](doc/examples)

<<<<<<< HEAD
# What is Vultron _not_?
=======
## What is Vultron _not_?
>>>>>>> 6282a3bd

Vultron is **not** a drop-in replacement for any particular

- _tracking system_&mdash;e.g., [Bugzilla](https://www.bugzilla.org/), [Jira](https://www.atlassian.com/software/jira)
- _CVD or threat coordination tool_&mdash;e.g., [VINCE](https://github.com/CERTCC/VINCE), [MISP](https://www.misp-project.org/)
- _Vulnerability disclosure program_&mdash;e.g.,  [DC3 VDP](https://www.dc3.mil/Missions/Vulnerability-Disclosure/Vulnerability-Disclosure-Program-VDP/)
- _Vulnerability disclosure platform or service_&mdash;e.g., [HackerOne](https://hackerone.com/), [Bugcrowd](https://www.bugcrowd.com/), [Synack](https://www.synack.com/)

Instead, it is our hope that Vultron could serve as a _lingua franca_ for the exchange of vulnerability case coordination information
between those systems and services.

Vultron is not a vulnerability priortization tool, although it is intended to be compatible with common
prioritization schemes like [SSVC](https://github.com/CERTCC/SSVC) and [CVSS](https://www.first.org/cvss/).

Vultron is not intended to be a product, rather it's meant to be a feature set that can be implemented in a variety of
CVD-related products and services to enable interoperability between them.

## Other CERT CVD Resources

For more about our work in modeling, formalizing, and describing the CVD process, see:

- [Designing Vultron: A Protocol for Multi-Party Coordinated Vulnerability Disclosure (MPCVD)](https://resources.sei.cmu.edu/library/asset-view.cfm?assetid=887198) (2022) is the initial Vultron report.
  - [SEI Blog post on Vultron](https://insights.sei.cmu.edu/blog/vultron-a-protocol-for-coordinated-vulnerability-disclosure/) (2022-09-26)
  - [SEI Podcast on Vultron](https://youtu.be/8WiSmhxJ2OM) (2023-02-24)
- [CERT Guide to Coordinated Vulnerabilty Disclosure](https://vuls.cert.org/confluence/display/CVD) (2017, 2019)
- [A State-Based Model for Multi-Party Coordinated Vulnerability Disclosure (MPCVD)](https://resources.sei.cmu.edu/library/asset-view.cfm?assetid=735513) (2021)
  - (abridged as) [Are We Skillful or Just Lucky? Interpreting the Possible Histories of Vulnerability Disclosures](https://dl.acm.org/doi/10.1145/3477431) (2022)
- [Coordinated Vulnerability Disclosure User Stories](https://resources.sei.cmu.edu/library/asset-view.cfm?assetid=886543) (2022)
- [Multi-Method Modeling and Analysis of the Cybersecurity Vulnerability Management Ecosystem](https://resources.sei.cmu.edu/asset_files/WhitePaper/2019_019_001_550437.pdf)
(2019) is a snapshot of some related System Dynamics and Agent-based modeling we did of CVD and related processes.
- [Coordinated Vulnerability Disclosure is a Concurrent Process](https://youtu.be/vhA0duqGzmQ) (2015)
is an older talk which looks at a number of prior models of the CVD process, and shows some of our early
attempts to formally describe the concurrency aspects of the CVD process.

## License and Copyright

We are still working out the correct licensing model for this effort, but for now, this repository is covered by the
included [copyright statement](COPYRIGHT.md).

If you have feedback on this topic (including whether the copyright/license is causing difficulty for you to collaborate
with us on this project), please let us know in an [issue](https://github.com/CERTCC/Vultron/issues/new).<|MERGE_RESOLUTION|>--- conflicted
+++ resolved
@@ -42,11 +42,7 @@
 That same year, we published [Designing Vultron: A Protocol for Multi-Party Coordinated Vulnerability Disclosure (MPCVD)](https://resources.sei.cmu.edu/library/asset-view.cfm?assetid=887198),
 which serves as the basis for the work contained in this repository.
 
-<<<<<<< HEAD
-# So what _is_ Vultron?
-=======
 ## So what _is_ Vultron?
->>>>>>> 6282a3bd
 
 Vultron is:
 
@@ -66,11 +62,7 @@
 protocol.
 Examples of our first steps in that direction can be found in [doc/examples](doc/examples)
 
-<<<<<<< HEAD
-# What is Vultron _not_?
-=======
 ## What is Vultron _not_?
->>>>>>> 6282a3bd
 
 Vultron is **not** a drop-in replacement for any particular
 
