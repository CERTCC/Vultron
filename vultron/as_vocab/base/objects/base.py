#!/usr/bin/env python
"""This module provides activity streams object classes"""
#  Copyright (c) 2023-2025 Carnegie Mellon University and Contributors.
#  - see Contributors.md for a full list of Contributors
#  - see ContributionInstructions.md for information on how you can Contribute to this project
#  Vultron Multiparty Coordinated Vulnerability Disclosure Protocol Prototype is
#  licensed under a MIT (SEI)-style license, please see LICENSE.md distributed
#  with this Software or contact permission@sei.cmu.edu for full terms.
#  Created, in part, with funding and support from the United States Government
#  (see Acknowledgments file). This program may include and/or can make use of
#  certain third party source code, object code, documentation and other files
#  (“Third Party Software”). See LICENSE.md for more details.
#  Carnegie Mellon®, CERT® and CERT Coordination Center® are registered in the
#  U.S. Patent and Trademark Office by Carnegie Mellon University

from datetime import datetime, timedelta
from typing import Any, TypeAlias

<<<<<<< HEAD
import isodate  # type: ignore[import]
=======
import isodate
>>>>>>> d7068b5f
from pydantic import field_serializer, field_validator, Field

from vultron.as_vocab.base.base import as_Base
from vultron.as_vocab.base.dt_utils import (
    now_utc,
)
from vultron.as_vocab.base.links import ActivityStreamRef


class as_Object(as_Base):
    """Base class for all ActivityPub objects.
    See definition in ActivityStreams Vocabulary <https://www.w3.org/TR/activitystreams-vocabulary/#object>
    """

    replies: Any | None = None
    url: Any | None = None
    generator: Any | None = None
    context: Any | None = None
    tag: Any | None = None
    in_reply_to: Any | None = None

    # time (aka Wibbly-Wobbly Time-Wimey Stuff)
    # in python we want datetime or timedelta objects
    # but in json we want iso8601 strings
    # see also serializers and validators below
    duration: timedelta | None = Field(
        default=None, json_schema_extra={"format": "duration"}
    )
    start_time: datetime | None = Field(
        default=None, json_schema_extra={"format": "date-time"}
    )
    end_time: datetime | None = Field(
        default=None, json_schema_extra={"format": "date-time"}
    )
    published: datetime | None = Field(
        default_factory=now_utc, json_schema_extra={"format": "date-time"}
    )
    updated: datetime | None = Field(
        default_factory=now_utc, json_schema_extra={"format": "date-time"}
    )

    # content
    content: Any | None = None
    summary: Any | None = None
    icon: Any | None = None
    image: Any | None = None
    attachment: Any | None = None
    location: Any | None = None
    to: Any | None = None
    cc: Any | None = None
    bto: Any | None = None
    bcc: Any | None = None
    audience: Any | None = None
    attributed_to: Any | None = None

    @field_serializer("duration", when_used="json")
    def serialize_duration(self, value: timedelta | None) -> str | None:
        if value is None:
            return None
<<<<<<< HEAD

        isostr: str = isodate.duration_isoformat(value)
        return isostr
=======
        return isodate.duration_isoformat(value)
>>>>>>> d7068b5f

    @field_validator("duration", mode="before")
    @classmethod
    def validate_duration(
        cls, value: timedelta | str | None
    ) -> timedelta | None:
        if value is None:
            return value
        if isinstance(value, timedelta):
            return value
        if isinstance(value, str):
<<<<<<< HEAD
            td: timedelta = isodate.parse_duration(value)
            return td

=======
            return isodate.parse_duration(value)
>>>>>>> d7068b5f
        return value

    @field_serializer(
        "start_time", "end_time", "published", "updated", when_used="json"
    )
    def serialize_datetime(self, value: datetime | None) -> str | None:
        if value is None:
<<<<<<< HEAD
            return value
        return datetime.isoformat(value)
=======
            return None
        return value.isoformat()
>>>>>>> d7068b5f

    @field_validator(
        "start_time", "end_time", "published", "updated", mode="before"
    )
    @classmethod
    def validate_datetime(
        cls, value: datetime | str | None
    ) -> datetime | None:
        if value is None:
            return value
        if isinstance(value, datetime):
            return value
        if isinstance(value, str):
            return datetime.fromisoformat(value)


as_ObjectRef: TypeAlias = ActivityStreamRef[as_Object]


def main():
    o = as_Object()
    print(o.to_json(indent=2))
    print(o.model_dump(exclude_none=True))


if __name__ == "__main__":
    main()<|MERGE_RESOLUTION|>--- conflicted
+++ resolved
@@ -16,11 +16,7 @@
 from datetime import datetime, timedelta
 from typing import Any, TypeAlias
 
-<<<<<<< HEAD
-import isodate  # type: ignore[import]
-=======
 import isodate
->>>>>>> d7068b5f
 from pydantic import field_serializer, field_validator, Field
 
 from vultron.as_vocab.base.base import as_Base
@@ -80,31 +76,17 @@
     def serialize_duration(self, value: timedelta | None) -> str | None:
         if value is None:
             return None
-<<<<<<< HEAD
-
-        isostr: str = isodate.duration_isoformat(value)
-        return isostr
-=======
         return isodate.duration_isoformat(value)
->>>>>>> d7068b5f
 
     @field_validator("duration", mode="before")
     @classmethod
-    def validate_duration(
-        cls, value: timedelta | str | None
-    ) -> timedelta | None:
+    def validate_duration(cls, value: Any) -> timedelta | None:
         if value is None:
             return value
         if isinstance(value, timedelta):
             return value
         if isinstance(value, str):
-<<<<<<< HEAD
-            td: timedelta = isodate.parse_duration(value)
-            return td
-
-=======
             return isodate.parse_duration(value)
->>>>>>> d7068b5f
         return value
 
     @field_serializer(
@@ -112,13 +94,8 @@
     )
     def serialize_datetime(self, value: datetime | None) -> str | None:
         if value is None:
-<<<<<<< HEAD
-            return value
-        return datetime.isoformat(value)
-=======
             return None
         return value.isoformat()
->>>>>>> d7068b5f
 
     @field_validator(
         "start_time", "end_time", "published", "updated", mode="before"
