[build-system]
# Todo: Why would I want to use a different build system?
# SetupTools
requires = ["setuptools>66", "setuptools-scm"]
build-backend = "setuptools.build_meta"
# Flit
#requires = ["flit_core >=3.2,<4"]
#build-backend = "flit_core.buildapi"
# Hatchling
#requires = ["hatchling"]
#build-backend = "hatchling.build"
# PDM-Backend
#requires = ["pdm-backend"]
#build-backend = "pdm.backend"

[project]
name = "vultron"
authors = [
    { name = "Allen D. Householder", email="adh@cert.org" },
]
description = "A prototype implementation of the Vultron protocol."
readme = {file="README.md", content-type="text/markdown"}
<<<<<<< HEAD
requires-python = ">=3.12"
=======
requires-python = "==3.12.*"
>>>>>>> 8719927a
keywords =["vultron","cvd","vulnerability disclosure"]
license = {file="LICENSE.md"}
classifiers = [
    "Development Status :: 1 - Planning",
    "Intended Audience :: Developers",
    "License :: OSI Approved :: MIT License",
    "Programming Language :: Python :: 3",
    "Topic :: Security",
    "Topic :: Software Development :: Libraries :: Python Modules",
]
dependencies = [
<<<<<<< HEAD
    "markdown-exec==1.10.3",
    "mkdocs-include-markdown-plugin==7.1.5",
    "mkdocs-material-extensions==1.3.1",
    "mkdocs-material==9.6.10",
    "mkdocs-print-site-plugin==2.7.2",
    "mkdocs==1.6.1",
    "mkdocstrings-python==1.16.8",
    "mkdocstrings==0.29.1",
    "networkx==3.4.2",
    "owlready2==0.47",
    "pandas==2.2.3",
    "rdflib==7.1.4",
    "scipy==1.15.2",
    "pydantic==2.10.6",
    "mkdocs-autorefs==1.4.1",
    "mkdocs-bibtex==4.2.3",
=======
    "dataclasses-json==0.6.7",
    "markdown-exec==1.11.0",
    "mkdocs-include-markdown-plugin==7.1.7",
    "mkdocs-material-extensions==1.3.1",
    "mkdocs-material==9.6.20",
    "mkdocs-print-site-plugin==2.8",
    "mkdocs==1.6.1",
    "mkdocstrings-python==1.18.2",
    "mkdocstrings==0.30.0",
    "networkx==3.4.2",
    "owlready2==0.48",
    "pandas==2.3.2",
    "rdflib==7.1.4",
    "scipy==1.15.2",
    "mkdocs-autorefs==1.4.3",
    "mkdocs-bibtex==4.4.0",
    "pytest>=8.4.2",
    "build>=1.3.0",
>>>>>>> 8719927a
]
dynamic = ["version",]

[project.scripts]
vultrabot_pacman="vultron.bt.base.demo.pacman:main"
vultrabot_robot="vultron.bt.base.demo.robot:main"
vultrabot_cvd="vultron.demo.vultrabot:main"
vultrabot="vultron.scripts.vultrabot:main"


[project.urls]
"Homepage" = "https://certcc.github.io/Vultron"
"Project" = "https://github.com/CERTCC/Vultron"
"Bug Tracker" = "https://github.com/CERTCC/Vultron/issues"

[tool.setuptools.packages.find]
where = ["."]  # list of folders that contain the packages (["."] by default)
include = ["vultron*"]  # package names should match these glob patterns (["*"] by default)
exclude = ["test*"]  # exclude packages matching these glob patterns (empty by default)
#namespaces = false  # to disable scanning PEP 420 namespaces (true by default)

[tool.setuptools_scm]
version_file = "vultron/_version.py"

#[tools.setuptools.dynamic]

[tool.black]
line-length = 79
target-version = ['py38', 'py39', 'py310', 'py311', 'py312', 'py313']

[tool.pytest.ini_options]
minversion = "6.0"
addopts = "-ra -q"
testpaths = [
    "test",
]

[tool.uv.workspace]
members = [
    "help",
]

[dependency-groups]
dev = [
    "black>=25.1.0",
    "linkchecker>=10.6.0",
    "pytest==8.4.2",
]<|MERGE_RESOLUTION|>--- conflicted
+++ resolved
@@ -20,11 +20,7 @@
 ]
 description = "A prototype implementation of the Vultron protocol."
 readme = {file="README.md", content-type="text/markdown"}
-<<<<<<< HEAD
 requires-python = ">=3.12"
-=======
-requires-python = "==3.12.*"
->>>>>>> 8719927a
 keywords =["vultron","cvd","vulnerability disclosure"]
 license = {file="LICENSE.md"}
 classifiers = [
@@ -36,25 +32,6 @@
     "Topic :: Software Development :: Libraries :: Python Modules",
 ]
 dependencies = [
-<<<<<<< HEAD
-    "markdown-exec==1.10.3",
-    "mkdocs-include-markdown-plugin==7.1.5",
-    "mkdocs-material-extensions==1.3.1",
-    "mkdocs-material==9.6.10",
-    "mkdocs-print-site-plugin==2.7.2",
-    "mkdocs==1.6.1",
-    "mkdocstrings-python==1.16.8",
-    "mkdocstrings==0.29.1",
-    "networkx==3.4.2",
-    "owlready2==0.47",
-    "pandas==2.2.3",
-    "rdflib==7.1.4",
-    "scipy==1.15.2",
-    "pydantic==2.10.6",
-    "mkdocs-autorefs==1.4.1",
-    "mkdocs-bibtex==4.2.3",
-=======
-    "dataclasses-json==0.6.7",
     "markdown-exec==1.11.0",
     "mkdocs-include-markdown-plugin==7.1.7",
     "mkdocs-material-extensions==1.3.1",
@@ -68,11 +45,9 @@
     "pandas==2.3.2",
     "rdflib==7.1.4",
     "scipy==1.15.2",
+    "pydantic==2.10.6",
     "mkdocs-autorefs==1.4.3",
     "mkdocs-bibtex==4.4.0",
-    "pytest>=8.4.2",
-    "build>=1.3.0",
->>>>>>> 8719927a
 ]
 dynamic = ["version",]
 
